import argparse
import os
import subprocess
import requests
import shutil
from typing import Callable, Any


class StepException(Exception):

    def __init__(self, message):
        self.message = message


def user_responds_yes(prompt) -> bool:
    """
    Wait for the user to input that starts with y (e.g. Yes/yes/Y/y) and return true if they do or false if they don't.

    Args
        prompt (str): The prompt to display to the user before waiting for a response.

    Returns
        bool: True if user responds with a value that starts with either lower or upper case y, false if not
    """
    return input(f"{prompt}? (Y/N) ")[0].lower() == "y"


def wait_for_user_to_press_enter(prompt) -> None:
    """
    Wait for the user to press enter.

    Args
        prompt (str): The prompt to display to the user before waiting for an enter.
    """
    input(f"{prompt}\nPress enter to continue")


def mount_share(script_gen_version: str, drive_to_mount: str) -> None:
    """
    Call net use to mount the script generator share for the given script_gen_version to the drive_to_mount.

    Args:
        script_gen_version (str): The version of the script generator to mount
        drive_to_mount (str): The letter of the drive to mount e.g. Z: or U:
    """
    share: str = r"\\isis.cclrc.ac.uk\inst$\Kits$\CompGroup\ICP" \
                 r"\Releases\script_generator_release\Script_Gen_{}\script_generator".format(script_gen_version)
    try:
        subprocess.check_call(f"net use {drive_to_mount} {share}", shell=True, stderr=subprocess.STDOUT)
    except subprocess.CalledProcessError as e:
        raise StepException(f"""
            Failed to mount {drive_to_mount} to drive {share}.
            Is drive {drive_to_mount} already in use?
            If yes rerun and specify a free drive with the `-d` or `--drive` argument.
            Do you currently have access to {share}?
            Check your internet and VPN connection, try it in a file explorer.\n
            Original error: {e}
        """)
    if not os.path.isdir(f"{drive_to_mount}\\script_generator"):
        raise StepException(f"""
            {drive_to_mount}\\script_generator is not a directory.
            Failed to mount {drive_to_mount} to drive {share}.
        """)


def copy_from_share(mounted_drive: str) -> None:
    """
    Remove any past downloaded script generators and copy the updated version from the mounted_drive.

    Args:
        mounted_drive str: The drive letter that has been mounted from the share to copy the script generator from.
    """
    source: str = f"{mounted_drive}\\script_generator"
    destination: str = "script_generator"
    try:
        print(f"Deleting destination ({destination}) directory")
        try:
            shutil.rmtree(destination)
        except FileNotFoundError:
            pass
        except (shutil.Error, OSError):
            wait_for_user_to_press_enter(
                f"Failed to delete {destination}. Please do so manually and then press enter to continue."
            )
        print(f"Copying from {source} to {destination}. This might take a few minutes.")
        shutil.copytree(source, destination)
    except (shutil.Error, OSError) as e:
        raise StepException(f"""
            Failed to copy tree from {source} to {destination}.\n
            Original error: {e}
        """)


def remove_sms_lib() -> None:
    """
    Remove the sms lib from the downloaded script generator and check for correct usage to prepare it for upload.
    """
    plugins_dir = os.path.join("script_generator", "plugins")
    sms_lib_dir = None
    bundled_python_dir = "<bundled python directory>"
    for name in os.listdir(plugins_dir):
        if os.path.isdir(os.path.join(plugins_dir, name)) and name.startswith("uk.ac.stfc.isis.ibex.preferences"):
            bundled_python_dir = os.path.join(plugins_dir, name, "resources", "Python3")
            sms_lib_dir = os.path.join(bundled_python_dir, "Lib", "site-packages", "smslib")
            break
    else:
        wait_for_user_to_press_enter(
            f"Could not find preferences plugin that contains Python. "
            f"Please remove smslib from bundled Python manually."
        )
    wait_for_user_to_press_enter(
        f"\nPlease search for usages of smslib in {bundled_python_dir}.\n"
        f"E.g. in bash `grep -r smslib {bundled_python_dir}`\n\n"
        f"If any instances of usage do not import with a try except for ImportError and a mocked version of smslib "
        f"in the except clause please correct this.\n"
    )
    try:
        if sms_lib_dir is not None:
            shutil.rmtree(sms_lib_dir)
    except (FileNotFoundError, OSError):
        wait_for_user_to_press_enter(
            f"Could not remove {sms_lib_dir}. Please do so manually."
        )


def zip_script_gen() -> None:
    """
    Remove any past zips and zip the local script generator to script_generator.zip to prepare it for upload.
    """
    try:
        print("Removing script_generator.zip")
        try:
            os.remove("script_generator.zip")
        except FileNotFoundError:
            pass
        print("Zipping script_generator")
        shutil.make_archive("script_generator", "zip", "script_generator")
    except (shutil.Error, OSError) as e:
        raise StepException(f"""
            Failed to remove script_generator.zip and make new zip archive.\n
            Original error: {e}
        """)


def create_release(script_gen_version: str, api_url: str, api_token: str) -> str:
    """
    Create a draft release in github as a placeholder to upload the zipped script generator to.

    Args:
        script_gen_version (str): The version of the script generator to create a release for.
        api_url (str): The github api url to create the script generator release in.
        api_token (str): A personal access token to push the release to github with.


    Returns:
         str: The id of the release to push the zipped script generator to.
    """
    response: requests.Response = requests.post(api_url, headers={"Authorization": f"token {api_token}"}, json={
            "tag_name": "base",
            "name": f"v{script_gen_version}",
            "body": f"Version {script_gen_version} of the script generator available for download",
            "draft": False,
            "prerelease": False
    })
    if 200 <= response.status_code < 300:
        print(f"Successfully created release, status code: {response.status_code}.")
        release_id = str(response.json()["id"])
        print(f"Please keep a note of release id: {release_id}")
        return release_id
    else:
        raise StepException(f"""
            Failed to create release, github response:
            {response.status_code}: {response.reason}
        """)


def _upload_script_generator_asset(api_url: str, api_token: str, release_id: str) -> None:
    """
    Upload the zipped script generator to the release with release_id.
    Args:
        api_url (str): The github uploads api url to upload the zip to
        api_token (str): A personal access token to push the zip to
        release_id (str): The id of the github script generator release to upload the zip to
    """
    response: requests.Response = requests.post(
        f"{api_url}/{release_id}/assets?name=script_generator.zip",
        data=open("script_generator.zip", "rb"),
        headers={
            'Accept': 'application/vnd.github.v3+json',
            "Authorization": f"token {api_token}",
            'Content-Type': 'application/zip',
        }
    )
    if 200 <= response.status_code < 300:
        print(f"Successfully uploaded script_generator.zip assert, status code: {response.status_code}.")
        print(str(response.json()))
    else:
        raise StepException(f"Failed to create release: {response.status_code}: {response.reason}")


def upload_script_generator_asset_step(upload_url: str, api_url: str, api_token: str, release_id: str) -> None:
    """
    Check if the asset already exists and delete if it does and the user wants to.
    Upload the zipped script generator to the release with release_id.
    Args:
        upload_url (str): The github uploads api url to upload the zip to
        api_url (str): The github api url to check assets and delete assets with
        api_token (str): A personal access token to push the zip to
        release_id (str): The id of the github script generator release to upload the zip to
    """
    if release_id is None:
        print("Release id has not been defined when creating the release.")
        release_id = input("Please input release id >> ")
    check_assets_response: requests.Response = requests.get(
        f"{api_url}/{release_id}/assets",
    )
    asset_id = None
    for asset in check_assets_response.json():
        if asset["name"] == "script_generator.zip":
            asset_id = asset["id"]
            break
    if asset_id is not None:
        if user_responds_yes("script_generator.zip already exists. Would you like to delete it and upload a new one"):
            delete_asset_response: requests.Response = requests.delete(
                f"{api_url}/assets/{asset_id}",
                headers={"Authorization": f"token {api_token}"}
            )
            if 200 <= delete_asset_response.status_code < 300:
                print(
                    f"Successfully deleted script_generator.zip asset, "
                    f"status code: {delete_asset_response.status_code}."
                )
            else:
                print(
                    f"Failed to delete script_generator.zip asset. Please do so manually. Error: "
                    f"{delete_asset_response.status_code}: {delete_asset_response.reason}"
                )
            _upload_script_generator_asset(upload_url, api_token, release_id)
    else:
        _upload_script_generator_asset(upload_url, api_token, release_id)


def smoke_test_release() -> None:
    """
    Steps to smoke test the downloaded release of the script generator.
    """
    # Startup
    wait_for_user_to_press_enter(
        "Follow steps on https://github.com/ISISComputingGroup/ibex_user_manual/wiki"
        "/Downloading-and-Installing-The-IBEX-Script-Generator to download and install the script generator.\n"
    )
    wait_for_user_to_press_enter(
        "Rename C:\\Instrument\\Apps\\Python3 to C:\\Instrument\\Apps\\Python3_temp "
        "to ensure smoke testing uses correct Python.\n"
        "You may have to stop and rerun this script (you can skip past steps).\n"
    )
    wait_for_user_to_press_enter(
        "Close and restart the script generator and check that it is using the bundled python.\n"
        "The script generator should load in less than a few seconds.\n"
    )
    wait_for_user_to_press_enter(
        "Is there a box containing script definition errors?\n"
        "If none then that is fine, if there are they logical or are they a problem?\n"
        "Does the help text, and the columns update?\n"
    )
    wait_for_user_to_press_enter(
        "Attempt to switch between script definitions.\n"
        "Does the help text, and the columns update?\n"
    )
    # Handling actions in the table + validity
    wait_for_user_to_press_enter(
        "On a relevant script definition add 2 actions.\n"
        "Does the focus changed to the added action?\n"
    )
    wait_for_user_to_press_enter(
        "Change the values of both actions to be valid.\n"
        "Change the values of both actions to be invalid.\n"
        "When you click the Get Validity Errors button does a list of errors show?\n"
        "When you hover over an invalid row, does a relevant tooltip appear?\n"
    )
    wait_for_user_to_press_enter(
        "Change the values of both actions to be valid but different.\n"
        "Does the display of whether the actions are valid or not make sense?\n"
        "Does the Get Validity Errors button become enabled and disabled correctly?\n"
    )
    wait_for_user_to_press_enter(
        "Duplicate one of the actions.\n"
        "Independently change the values of the new and duplicated actions.\n"
        "Do values both change independently and not affect each other's value?\n"
    )
    wait_for_user_to_press_enter(
        "Highlight two actions and duplicate them.\n"
        "Are there two new values?\n"
        "Do they have the expected values?\n"
        "Independently change the values of the new and duplicated actions.\n"
        "Do values both change independently and not affect each other's value?\n"
    )
    wait_for_user_to_press_enter(
        "Highlight actions and move them up and down.\n"
        "Do the actions rows move around logically?\n"
    )
    wait_for_user_to_press_enter(
        "Highlight two actions and delete them.\n"
        "Were the selected two actions deleted?\n"
    )
    wait_for_user_to_press_enter(
        "Press the Clear All Actions button.\n"
        "Are all rows deleted?\n"
    )
    # Parameter handling
    wait_for_user_to_press_enter(
        "Add two valid actions.\n"
        "Save the parameters.\n"
        "Load the saved parameters back twice, the first time appending and the second replacing.\n"
        "Are rows appended to and then replace correctly?\n"
    )
    # Estimated run time
    wait_for_user_to_press_enter(
        "Does the estimated run time display logically add estimated row times together?\n"
    )
    # Generation
    wait_for_user_to_press_enter(
        "Press the generate script button.\n"
        "Save and open in the editor.\n"
        "Does the generated script display in notepad++?\n"
        "Is the correct script definition loaded into it?\n"
        "Is there a runscript method with all my actions in?\n"
        "Is there a variable called value containing a compressed json string?\n"
    )
    # Manual
    wait_for_user_to_press_enter(
        "Click the Open Manual button.\n"
        "Has the Using the Script Generator page opened in a web browser?\n"
    )
    # Log checks
    wait_for_user_to_press_enter(
        "Check log for any issues complaining about mocking smslib and others that look suspicious.\n"
    )
    wait_for_user_to_press_enter(r"Undo name change of C:\Instrument\Apps\Python3.")


def remove_release(api_url: str, api_token: str, release_id: str) -> None:
    """
    If smoke testing has failed delete the release.

    Args:
        api_url (str): The github api url to publish the release with.
        api_token (str): A personal access token to publish the release with.
        release_id (str): The id of the release on github to confirm and publish.
    """
    if release_id is None:
        print("Release id has not been defined when creating the release.")
        release_id = input("Please input release id >> ")
<<<<<<< HEAD
    if user_responds_yes("Are you sure you want to delete the release"):
=======
    if input("Are you sure you want to delete the release? (Y/N) ")[0].lower() == "y":
>>>>>>> 6bd218f7
        response: requests.Response = requests.delete(
            f"{api_url}/{release_id}", headers={"Authorization": f"token {api_token}"}
        )
        if 200 <= response.status_code < 300:
            print(f"Successfully deleted release, status code: {response.status_code}.")
        else:
            raise StepException(f"""
                Failed to delete release, github reponse:
                {response.status_code}: {response.reason}
            """)
    else:
        print("Release not deleted")


def run_step(step_description: str, step_lambda: Callable) -> Any:
    """
    Ask a user if they want to run a step and then call the function to run that step if they do.

    Args:
        step_description (str): A short description of the step e.g. smoke test release
        step_lambda (lambda): A lambda function that runs the step

    Returns:
        Any: Returns what is returned by the lambda function or None.
    """
    if user_responds_yes(f"\n\nDo STEP: {step_description}"):
        print(f"STEP: {step_description}")
        return step_lambda()


if __name__ == "__main__":
    # Get arguments
    parser = argparse.ArgumentParser()
    parser.add_argument(
        "-v", "--version", action="store", type=str, dest="script_gen_version", required=True,
        help="The script generator version to create a release of"
    )
    parser.add_argument(
        "-t", "--token", action="store", type=str, dest="github_token", required=True,
        help="Your github personal access token. "
             "See https://docs.github.com/en/github/authenticating-to-github/creating-a-personal-access-token."
    )
    parser.add_argument(
        "-d", "--drive", action="store", type=str, dest="drive", default="Z:",
        help="The drive to mount the shares to, defaults to Z:"
    )
    args = parser.parse_args()
    try:
        # Set up zip assets to upload
        run_step("mount share", lambda: mount_share(args.script_gen_version, args.drive))
        run_step("copy from share to local", lambda: copy_from_share(args.drive))
        run_step("remove sms lib", lambda: remove_sms_lib())
        run_step("zip script generator", lambda: zip_script_gen())
        # Create release
        github_repo_api_url = "https://api.github.com/repos/ISISComputingGroup/ScriptGeneratorReleases/releases"
        github_repo_uploads_url = "https://uploads.github.com/repos/ISISComputingGroup/ScriptGeneratorReleases/releases"
        release_id = run_step(
            "create release", lambda: create_release(args.script_gen_version, github_repo_api_url, args.github_token)
        )
        run_step(
            "upload script generator to release",
            lambda: upload_script_generator_asset_step(
                github_repo_uploads_url, github_repo_api_url, args.github_token, release_id
            )
        )
        # Smoke test release
        run_step("smoke test release", lambda: smoke_test_release())
        run_step(
            "If smoke test has failed, delete release",
            lambda: remove_release(github_repo_api_url, args.github_token, release_id)
        )
    except StepException as e:
        print(f"Failed step in releasing: {e.message}")<|MERGE_RESOLUTION|>--- conflicted
+++ resolved
@@ -351,11 +351,7 @@
     if release_id is None:
         print("Release id has not been defined when creating the release.")
         release_id = input("Please input release id >> ")
-<<<<<<< HEAD
     if user_responds_yes("Are you sure you want to delete the release"):
-=======
-    if input("Are you sure you want to delete the release? (Y/N) ")[0].lower() == "y":
->>>>>>> 6bd218f7
         response: requests.Response = requests.delete(
             f"{api_url}/{release_id}", headers={"Authorization": f"token {api_token}"}
         )
